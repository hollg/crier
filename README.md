--- conflicted
+++ resolved
@@ -7,17 +7,12 @@
 `crier` has a simple API using basic Rust types. The complex types needed to make it work are all abstracted away from the consumer.
 
 ### Flexibility
-<<<<<<< HEAD
-- A `crier` `Publisher` can handle any number of different types of events and handlers.
-- You can create a handler by wrapping a simple closure in `crier`'s `Handler` struct, or you can implement the `Handle` trait manually on your own types. You can even do both for different handlers subscribed to the same `Publisher`.
-=======
-- A `gawk` `Publisher` can handle any number of different types of events
+- A `Publisher` can handle any number of different types of events and handlers.
 - You have several options when creating handlers:
   - wrap a simple closure in the `Handler` struct
   - implement the `Handle` trait on your own type so that you have access to its other methods and state from the `handle` method
   - implement the `HandleMut` trait on your own type so that you have **mutable** access to its other methods and states from the `handle` method
   - mix and match all of the above
->>>>>>> e8c0c272
 
 ## Usage
 ### Subscribe a simple closure 
